--- conflicted
+++ resolved
@@ -74,13 +74,8 @@
     @exception_handler("Failed while trying to reset target servo")
     def reset_target_servo(self, home_pos):
         self.object_servo.enable_torque()
-<<<<<<< HEAD
         logging.info(f"Resetting Servo #{self.servo_id} to position: {home_pos}")
         self.object_servo.move(home_pos)
-        self.object_servo.disable_torque()
-=======
-        logging.info(f"Resetting Servo #{self.servo_id} to position: {RESET_POSITION}")
-        self.object_servo.move(RESET_POSITION)
         self.object_servo.disable_torque()
 
 class ArucoObject(object):
@@ -155,5 +150,4 @@
         pass
 
     def reset_target_servo(self):
-        pass
->>>>>>> 8b1d2bce
+        pass