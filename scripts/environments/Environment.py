--- conflicted
+++ resolved
@@ -139,25 +139,11 @@
 
     @exception_handler("Failed to step")
     def step(self, action):
-<<<<<<< HEAD
-        start = time.time()
-        object_state_before = self.actual_object_state()
-        end = time.time()
-        logging.debug(f"Time to call actual_object_state: {end-start}")
-
-        logging.debug(f"state_before: {object_state_before}")
-=======
         object_state_before = self.get_object_state() 
->>>>>>> 8b1d2bce
         
         start = time.time()
         if self.action_type == "velocity":
-<<<<<<< HEAD
-            self.gripper.move_velocity(action, False)
-            time.sleep(SLEEP_TIME)
-=======
             self.gripper.move_velocity_joint(action)
->>>>>>> 8b1d2bce
         else:
             self.gripper.move(action)
         end = time.time()
@@ -166,14 +152,7 @@
         state = self.get_state()
         logging.debug(f"New State: {state}")
 
-<<<<<<< HEAD
-        start = time.time()
-        object_state_after = self.actual_object_state()
-        end = time.time()
-        logging.debug(f"Time to call actual_object_state after: {end-start}")
-=======
         object_state_after = self.get_object_state()
->>>>>>> 8b1d2bce
 
         logging.debug(f"New Object State: {object_state_after}")
 
