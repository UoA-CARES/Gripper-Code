--- conflicted
+++ resolved
@@ -2,15 +2,10 @@
 import numpy as np
 
 from Camera import Camera
-<<<<<<< HEAD
+from Gripper import Gripper, GripperError
 
 from cares_lib.vision.ArucoDetector import ArucoDetector
 # from cares_lib.dynamixel.Servo import DynamixelServoError
-=======
-from Gripper import Gripper, GripperError
-
-from cares_lib.vision.ArucoDetector import ArucoDetector
->>>>>>> ecf03e45
 
 class GripperEnvironment():
     def __init__(self):
@@ -23,15 +18,11 @@
         self.marker_id = 0
 
     def reset(self):
-<<<<<<< HEAD
-        state = self.gripper.home()
-=======
         try:
             state = self.gripper.home()
         except GripperError as error:
             # handle what to do if the gripper is unrecoverably gone wrong - i.e. save data and fail gracefully
             exit()
->>>>>>> ecf03e45
 
         marker_pose = self.find_marker_pose(marker_id=self.marker_id)
 
@@ -107,15 +98,11 @@
         # Get initial pose of the marker before moving to help calculate reward after moving
         start_marker_pose = self.find_marker_pose(marker_id=self.marker_id)
         
-<<<<<<< HEAD
-        state = self.gripper.move(action=action)
-=======
         try:
             state = self.gripper.move(action=action)
         except GripperError as error:
             # handle what to do if the gripper is unrecoverably gone wrong - i.e. save data and fail gracefully
             exit()
->>>>>>> ecf03e45
 
         final_marker_pose = self.find_marker_pose(marker_id=self.marker_id)
         
@@ -128,9 +115,4 @@
         reward, done = self.reward_function(self.target_angle, start_marker_pose, final_marker_pose)
 
         truncated = False #never truncate the episode but here for completion sake
-<<<<<<< HEAD
-        return state, reward, done, truncated
-            
-=======
-        return state, reward, done, truncated
->>>>>>> ecf03e45
+        return state, reward, done, truncated