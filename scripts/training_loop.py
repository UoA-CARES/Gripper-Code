import logging
logging.basicConfig(level=logging.INFO)

import os
import pydantic
import pandas as pd
import matplotlib.pyplot as plt

from pathlib import Path
from argparse import ArgumentParser
from datetime import datetime

import torch
import random
import numpy as np

from queue import Queue, Empty

from threading import Thread

from environments.RotationEnvironment import RotationEnvironment
from environments.TranslationEnvironment import TranslationEnvironment
from configurations import LearningConfig, EnvironmentConfig, GripperConfig

from environments.Environment import EnvironmentError
from Gripper import GripperError
import error_handlers as erh

from cares_reinforcement_learning.algorithm import TD3
from networks import Actor
from networks import Critic
from cares_reinforcement_learning.util import MemoryBuffer
from cares_lib.slack_bot.SlackBot import SlackBot

if torch.cuda.is_available():
    DEVICE = torch.device('cuda')
    logging.info("Working with GPU")
else:
    DEVICE = torch.device('cpu')
    logging.info("Working with CPU")
 
with open('slack_token.txt') as file: 
    slack_token = file.read()
slack_bot = SlackBot(slack_token=slack_token)

# TODO consider - https://github.com/rustedpy/result
class ErrorWrapper():
    def __init__(self, value, error=None):
        self.value = value
        self.error = error

<<<<<<< HEAD
def evaluation(environment, agent, file_name):
    agent.load_models("/home/anyone/gripper_local_storage/results/04_26_15_15_RobotId9_EnvType0_ObsType1_Seed517_TD3", file_name)
=======
    def unwrap(self):
        if self.error is not None:
            raise self.error
        return self.value
>>>>>>> 05364096

class GripperTrainer():
    def __init__(self, env_config, gripper_config, learning_config, file_path) -> None:
        self.learning_config = learning_config #TODO split this out into the actual values to reduce the self.learning_config stuff below

        if env_config.env_type == 0:
            self.environment = RotationEnvironment(env_config, gripper_config)
        elif env_config.env_type == 1:
            self.environment = TranslationEnvironment(env_config, gripper_config)

        logging.info("Resetting Environment")
        state = self.environment.reset()#will just crash right away if there is an issue but that is fine
        
        logging.info(f"State: {state}")
        slack_bot.post_message("#bot_terminal", f"#{self.environment.gripper.gripper_id}: Reset Terminal. \nState: {state}")

        observation_size = len(state)# This wont work for multi-dimension arrays
        action_num       = gripper_config.num_motors
        message = f"Observation Space: {observation_size} Action Space: {action_num}"
        logging.info(message)
        slack_bot.post_message("#bot_terminal", f"#{self.environment.gripper.gripper_id}: {message}")

        logging.info("Setting up Network")
        actor  = Actor(observation_size, action_num, learning_config.actor_lr)
        critic = Critic(observation_size, action_num, learning_config.critic_lr)

        logging.info("Setting up Memory")
        self.memory = MemoryBuffer(learning_config.buffer_capacity)

        logging.info("Setting RL Algorithm")
        self.agent = TD3(
            actor_network=actor,
            critic_network=critic,
            gamma=learning_config.gamma,
            tau=learning_config.tau,
            action_num=action_num,
            device=DEVICE,
        )

        self.file_path = file_path

        logging.info("Strating Environment Thread")
        self.action_queue = Queue(maxsize=1)
        self.state_queue  = Queue(maxsize=1)

        self.environment_thread = Thread(target = self.environment_spin)
        self.environment_thread.start()

    # TODO tidy up the error handling within these functions
    def step_envrionment(self, action):
        if not self.environment_thread.is_alive():
            self.environment_thread.start()

        try:
            action_command = [1, action]
            self.action_queue.put(action_command)
            return self.state_queue.get(timeout=5).unwrap()
        except (EnvironmentError , GripperError) as error:
            error_message = f"Failed to step with message: {error}"
            logging.error(error_message)
            if erh.handle_gripper_error_home(self.environment, error_message, slack_bot, self.file_path):
                return [], 0, True, True
            else:
<<<<<<< HEAD
                environment.gripper.close() # can do more if we want to save states and all

        if done or episode_timesteps >= episode_horizont_evaluation:
            logging.info(f"Total T:{total_step_counter + 1} Episode {episode_num + 1} was completed with {episode_timesteps} steps taken and a Reward= {episode_reward:.3f}")

            # Reset environment
            state =  environment_reset(environment, file_name)

            episode_reward    = 0
            episode_timesteps = 0
            episode_num += 1



def train(environment, agent, memory, learning_config, file_name):

    episode_timesteps = 0
    episode_reward    = 0
    episode_num       = 0
    historical_reward = {"step": [], "episode_reward": []}
    best_episode_reward = -np.inf

    min_noise    = 0.01
    noise_decay  = 0.9999
    noise_scale  = 0.10

    state = environment_reset(environment, file_name)
    for total_step_counter in range(int(learning_config.max_steps_training)):
        episode_timesteps += 1

        if total_step_counter < learning_config.max_steps_exploration:
            message = f"Running Exploration Steps {total_step_counter}/{learning_config.max_steps_exploration}"
            logging.info(message)

            if total_step_counter%50 == 0:
                slack_bot.post_message("#bot_terminal", f"#{environment.gripper.gripper_id}: {message}")
=======
                self.environment.gripper.close() # can do more if we want to save states and all
                exit()
        except Empty as error:
            logging.error(f"Timed out waiting for state after step - environment thread is Alive: {self.environment_thread.is_alive()}")
            if not self.environment_thread.is_alive():
                self.environment_thread.start()
            self.reset_envrionment()
            return [], 0, True, True

    # TODO tidy up the error handling within these functions
    def reset_envrionment(self):
        if not self.environment_thread.is_alive():
            self.environment_thread.start()

        reset_command = [0, None]
        self.action_queue.put(reset_command)
        
        try:
            return self.state_queue.get(timeout=5).unwrap()
        except (EnvironmentError , GripperError) as error:
            error_message = f"Failed to reset with message: {error}"
            logging.error(error_message)
            if erh.handle_gripper_error_home(self.environment, error_message, slack_bot, self.file_path):
                return self.reset_envrionment(self.environment, self.file_path)  # might keep looping if it keep having issues
            else:
                self.agent.save_models(self.file_path)#TODO this needs to be updated to take a file_path
                exit()
        except Empty as error:
            logging.error(f"Timed out waiting for state after reset - environment thread is Alive: {self.environment_thread.is_alive()}")
            if not self.environment_thread.is_alive():
                self.environment_thread.start()
            self.reset_envrionment()

    def environment_spin(self):
        while True:
            try:
                try:
                    command, action = self.action_queue.get(False)
                    if command == 0:
                        value = self.environment.reset()
                    elif command == 1:
                        value = self.environment.step(action)
                    self.state_queue.put(ErrorWrapper(value))
                except Empty as error:
                    pass
>>>>>>> 05364096
            
                self.environment.gripper_step()
            except (EnvironmentError , GripperError) as error:
                logging.error(f"Environment thread error: {error}")        
                self.state_queue.put(ErrorWrapper(None, error))
                return

    def evaluation(self):
        logging.info("Starting Training Loop")
        self.agent.load_models(filename=self.file_path)

        episode_timesteps = 0
        episode_reward    = 0
        episode_num       = 0

        state = self.environment_reset() 

        max_steps_evaluation        = 100
        episode_horizont_evaluation = 20

        for total_step_counter in range(max_steps_evaluation):
            episode_timesteps += 1

            action = self.agent.select_action_from_policy(state, evaluation=True)  # algorithm range [-1, 1]
            action_env = self.environment.denormalize(action)  # gripper range

            next_state, reward, done, truncated = self.step_envrionment(action_env)
            if not truncated:
                logging.info(f"Reward of this step:{reward}")
                state = next_state
                episode_reward += reward

            if done or truncated or episode_timesteps >= episode_horizont_evaluation:
                logging.info(f"Total T:{total_step_counter + 1} Episode {episode_num + 1} was completed with {episode_timesteps} steps taken and a Reward= {episode_reward:.3f}")

                # Reset environment
                state =  self.reset_envrionment()

                episode_reward    = 0
                episode_timesteps = 0
                episode_num += 1

    def train(self):
        logging.info("Starting Training Loop")

        episode_timesteps = 0
        episode_reward    = 0
        episode_num       = 0
        historical_reward = {"step": [], "episode_reward": []}
        best_episode_reward = -np.inf

        # TODO extract these parameters
        min_noise    = 0.01
        noise_decay  = 0.9999
        noise_scale  = 0.10

        state = self.reset_envrionment()

        for total_step_counter in range(int(self.learning_config.max_steps_training)):
            episode_timesteps += 1

            if total_step_counter < self.learning_config.max_steps_exploration:
                message = f"Running Exploration Steps {total_step_counter}/{self.learning_config.max_steps_exploration}"
                logging.info(message)
                if total_step_counter%50 == 0:
                    slack_bot.post_message("#bot_terminal", f"#{self.environment.gripper.gripper_id}: {message}")
                
                action_env = self.environment.sample_action()
                action = self.environment.normalize(action_env) # algorithm range [-1, 1]
            else:
                noise_scale *= noise_decay
                noise_scale = max(min_noise, noise_scale)
                logging.info(f"Noise Scale:{noise_scale}")

                message = f"Taking step {episode_timesteps} of Episode {episode_num} with Total T {total_step_counter} \n"
                logging.info(message)

<<<<<<< HEAD
            action = agent.select_action_from_policy(state, noise_scale=noise_scale)  # algorithm range [-1, 1]
            action_env = environment.denormalize(action)  # gripper range

        try:            
            next_state, reward, done, truncated = environment.step(action_env)
     
            logging.info(f"Reward of this step:{reward}")

            # next_state = scaling_symlog(next_state)
=======
                action = self.agent.select_action_from_policy(state, noise_scale=noise_scale)  # algorithm range [-1, 1]
                action_env = self.environment.denormalize(action)  # gripper range
            
            next_state, reward, done, truncated = self.step_envrionment(action_env)
>>>>>>> 05364096

            if not truncated:
                logging.info(f"Reward of this step:{reward}")

                self.memory.add(state=state, action=action, reward=reward, next_state=next_state, done=done)

                state = next_state

                episode_reward += reward

<<<<<<< HEAD
        if done or episode_timesteps >= learning_config.episode_horizont:
            message = f"#{environment.gripper.gripper_id} - Total T:{total_step_counter + 1} Episode {episode_num + 1} was completed with {episode_timesteps} steps taken and a Reward= {episode_reward:.3f}"
            logging.info(message)
            slack_bot.post_message("#bot_terminal", message)
=======
                if self.environment.action_type == "position": # if position based, train every step
                    if total_step_counter >= self.learning_config.max_steps_exploration:
                        for _ in range(self.learning_config.G):
                            experiences = self.memory.sample(self.learning_config.batch_size)
                            self.agent.train_policy(experiences)
                        
            if done or truncated or episode_timesteps >= self.learning_config.episode_horizont:
                message = f"#{self.environment.gripper.gripper_id} - Total T:{total_step_counter + 1} Episode {episode_num + 1} was completed with {episode_timesteps} steps taken and a Reward= {episode_reward:.3f}"
                logging.info(message)
                slack_bot.post_message("#bot_terminal", message)
>>>>>>> 05364096

                historical_reward["step"].append(total_step_counter)
                historical_reward["episode_reward"].append(episode_reward)

                if self.environment.action_type == "velocity": # if velocity based, train every episode
                    if total_step_counter >= self.learning_config.max_steps_exploration:
                        for _ in range(self.learning_config.G):
                            experiences = self.memory.sample(self.learning_config.batch_size)
                            self.agent.train_policy(experiences)

                if episode_reward > best_episode_reward:
                    best_episode_reward = episode_reward
                    self.agent.save_models(self.file_path)#TODO this needs to be updated to take a file_path

                state = self.reset_envrionment()

                episode_reward    = 0
                episode_timesteps = 0
                episode_num      += 1

                if episode_num % self.learning_config.plot_freq == 0:
                    plot_reward_curve(historical_reward, self.file_path)

        plot_reward_curve(historical_reward, self.file_path, "rewards")
        self.agent.save_models(self.file_path)#TODO this needs to be updated to take a file_path
        self.environment.gripper.close()

# todo move this function to better place
def create_directories(local_results_path, folder_name):
    if not os.path.exists(local_results_path):
        os.makedirs(local_results_path)

    file_path = f"{local_results_path}/{folder_name}"
    
    if not os.path.exists(file_path):
        os.makedirs(file_path)
    if not os.path.exists("servo_errors"): #servo error still here because it's used by servo.py which shouldn't know the local storage
        os.makedirs("servo_errors")

# todo move this function to better place
def plot_reward_curve(data_reward, file_path, file_name):
    data = pd.DataFrame.from_dict(data_reward)
    data.to_csv(f"{file_path}/{file_name}", index=False)
    data.plot(x='step', y='episode_reward', title=file_name)
    plt.savefig(f"{file_path}/{file_name}")
    plt.close()

def store_configs(file_path, env_config, gripper_config, learning_config):
    with open(f"{file_path}/configs.txt", "w") as f:
        f.write(f"Environment Config:\n{env_config.json()}\n")
        f.write(f"Gripper Config:\n{gripper_config.json()}\n")
        f.write(f"Learning Config:\n{learning_config.json()}\n")
        with open(Path(env_config.camera_matrix)) as cm:
            f.write(f"\nCamera Matrix:\n{cm.read()}\n")
        with open(Path(env_config.camera_distortion)) as cd:
            f.write(f"Camera Distortion:\n{cd.read()}\n")
        
def parse_args():
    parser = ArgumentParser()
    
    parser.add_argument("--learning_config", type=str)
    parser.add_argument("--env_config",      type=str)
    parser.add_argument("--gripper_config",  type=str)

    home_path = os.path.expanduser('~')
    parser.add_argument("--local_results_path",  type=str, default=f"{home_path}/gripper_training")
    return parser.parse_args()

def main():

    args = parse_args()
    env_config      = pydantic.parse_file_as(path=args.env_config,      type_=EnvironmentConfig)
    gripper_config  = pydantic.parse_file_as(path=args.gripper_config,  type_=GripperConfig)
    learning_config = pydantic.parse_file_as(path=args.learning_config, type_=LearningConfig)
    local_results_path = args.local_results_path

    logging.info("Setting up Seeds")
    torch.manual_seed(learning_config.seed)
    np.random.seed(learning_config.seed)
    random.seed(learning_config.seed)

<<<<<<< HEAD
    logging.info("Setting up Network")
    actor  = Actor(observation_size, action_num, learning_config.actor_lr)
    critic = Critic(observation_size, action_num, learning_config.critic_lr)


    logging.info("Setting up Memory")
    memory = MemoryBuffer(learning_config.buffer_capacity)

    logging.info("Setting RL Algorithm")
    agent = TD3(
        actor_network=actor,
        critic_network=critic,
        gamma=learning_config.gamma,
        tau=learning_config.tau,
        action_num=action_num,
        device=DEVICE,
    )

    # print(environment.gripper.current_object_position())

=======
>>>>>>> 05364096
    date_time_str = datetime.now().strftime("%m_%d_%H_%M")
    #TODO add the agent/algorithm type to learning_config
    file_path  = f"{date_time_str}_"
    file_path += f"RobotId{gripper_config.gripper_id}_EnvType{env_config.env_type}_ObsType{env_config.object_type}_Seed{learning_config.seed}_TD3"

    create_directories(local_results_path, file_path)
    store_configs(file_path, env_config, gripper_config, learning_config)

<<<<<<< HEAD
    # logging.info("Starting Evaluation Loop")
    # evaluation(environment, agent, "best_04_26_15_15_RobotId9_EnvType0_ObsType1_Seed517_TD3")
=======
    gripper_trainer = GripperTrainer(env_config, gripper_config, learning_config, file_path)
    gripper_trainer.train()
>>>>>>> 05364096

    #gripper_trainner.evaluation()

if __name__ == '__main__':
    main()<|MERGE_RESOLUTION|>--- conflicted
+++ resolved
@@ -49,15 +49,10 @@
         self.value = value
         self.error = error
 
-<<<<<<< HEAD
-def evaluation(environment, agent, file_name):
-    agent.load_models("/home/anyone/gripper_local_storage/results/04_26_15_15_RobotId9_EnvType0_ObsType1_Seed517_TD3", file_name)
-=======
     def unwrap(self):
         if self.error is not None:
             raise self.error
         return self.value
->>>>>>> 05364096
 
 class GripperTrainer():
     def __init__(self, env_config, gripper_config, learning_config, file_path) -> None:
@@ -121,44 +116,6 @@
             if erh.handle_gripper_error_home(self.environment, error_message, slack_bot, self.file_path):
                 return [], 0, True, True
             else:
-<<<<<<< HEAD
-                environment.gripper.close() # can do more if we want to save states and all
-
-        if done or episode_timesteps >= episode_horizont_evaluation:
-            logging.info(f"Total T:{total_step_counter + 1} Episode {episode_num + 1} was completed with {episode_timesteps} steps taken and a Reward= {episode_reward:.3f}")
-
-            # Reset environment
-            state =  environment_reset(environment, file_name)
-
-            episode_reward    = 0
-            episode_timesteps = 0
-            episode_num += 1
-
-
-
-def train(environment, agent, memory, learning_config, file_name):
-
-    episode_timesteps = 0
-    episode_reward    = 0
-    episode_num       = 0
-    historical_reward = {"step": [], "episode_reward": []}
-    best_episode_reward = -np.inf
-
-    min_noise    = 0.01
-    noise_decay  = 0.9999
-    noise_scale  = 0.10
-
-    state = environment_reset(environment, file_name)
-    for total_step_counter in range(int(learning_config.max_steps_training)):
-        episode_timesteps += 1
-
-        if total_step_counter < learning_config.max_steps_exploration:
-            message = f"Running Exploration Steps {total_step_counter}/{learning_config.max_steps_exploration}"
-            logging.info(message)
-
-            if total_step_counter%50 == 0:
-                slack_bot.post_message("#bot_terminal", f"#{environment.gripper.gripper_id}: {message}")
-=======
                 self.environment.gripper.close() # can do more if we want to save states and all
                 exit()
         except Empty as error:
@@ -204,7 +161,6 @@
                     self.state_queue.put(ErrorWrapper(value))
                 except Empty as error:
                     pass
->>>>>>> 05364096
             
                 self.environment.gripper_step()
             except (EnvironmentError , GripperError) as error:
@@ -282,22 +238,10 @@
                 message = f"Taking step {episode_timesteps} of Episode {episode_num} with Total T {total_step_counter} \n"
                 logging.info(message)
 
-<<<<<<< HEAD
-            action = agent.select_action_from_policy(state, noise_scale=noise_scale)  # algorithm range [-1, 1]
-            action_env = environment.denormalize(action)  # gripper range
-
-        try:            
-            next_state, reward, done, truncated = environment.step(action_env)
-     
-            logging.info(f"Reward of this step:{reward}")
-
-            # next_state = scaling_symlog(next_state)
-=======
                 action = self.agent.select_action_from_policy(state, noise_scale=noise_scale)  # algorithm range [-1, 1]
                 action_env = self.environment.denormalize(action)  # gripper range
             
             next_state, reward, done, truncated = self.step_envrionment(action_env)
->>>>>>> 05364096
 
             if not truncated:
                 logging.info(f"Reward of this step:{reward}")
@@ -308,12 +252,6 @@
 
                 episode_reward += reward
 
-<<<<<<< HEAD
-        if done or episode_timesteps >= learning_config.episode_horizont:
-            message = f"#{environment.gripper.gripper_id} - Total T:{total_step_counter + 1} Episode {episode_num + 1} was completed with {episode_timesteps} steps taken and a Reward= {episode_reward:.3f}"
-            logging.info(message)
-            slack_bot.post_message("#bot_terminal", message)
-=======
                 if self.environment.action_type == "position": # if position based, train every step
                     if total_step_counter >= self.learning_config.max_steps_exploration:
                         for _ in range(self.learning_config.G):
@@ -324,7 +262,6 @@
                 message = f"#{self.environment.gripper.gripper_id} - Total T:{total_step_counter + 1} Episode {episode_num + 1} was completed with {episode_timesteps} steps taken and a Reward= {episode_reward:.3f}"
                 logging.info(message)
                 slack_bot.post_message("#bot_terminal", message)
->>>>>>> 05364096
 
                 historical_reward["step"].append(total_step_counter)
                 historical_reward["episode_reward"].append(episode_reward)
@@ -406,29 +343,6 @@
     np.random.seed(learning_config.seed)
     random.seed(learning_config.seed)
 
-<<<<<<< HEAD
-    logging.info("Setting up Network")
-    actor  = Actor(observation_size, action_num, learning_config.actor_lr)
-    critic = Critic(observation_size, action_num, learning_config.critic_lr)
-
-
-    logging.info("Setting up Memory")
-    memory = MemoryBuffer(learning_config.buffer_capacity)
-
-    logging.info("Setting RL Algorithm")
-    agent = TD3(
-        actor_network=actor,
-        critic_network=critic,
-        gamma=learning_config.gamma,
-        tau=learning_config.tau,
-        action_num=action_num,
-        device=DEVICE,
-    )
-
-    # print(environment.gripper.current_object_position())
-
-=======
->>>>>>> 05364096
     date_time_str = datetime.now().strftime("%m_%d_%H_%M")
     #TODO add the agent/algorithm type to learning_config
     file_path  = f"{date_time_str}_"
@@ -437,13 +351,8 @@
     create_directories(local_results_path, file_path)
     store_configs(file_path, env_config, gripper_config, learning_config)
 
-<<<<<<< HEAD
-    # logging.info("Starting Evaluation Loop")
-    # evaluation(environment, agent, "best_04_26_15_15_RobotId9_EnvType0_ObsType1_Seed517_TD3")
-=======
     gripper_trainer = GripperTrainer(env_config, gripper_config, learning_config, file_path)
     gripper_trainer.train()
->>>>>>> 05364096
 
     #gripper_trainner.evaluation()
 
