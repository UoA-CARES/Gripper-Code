--- conflicted
+++ resolved
@@ -63,11 +63,9 @@
         self.noise_scale = learning_config.noise_scale
         self.algorithm = learning_config.algorithm
 
-<<<<<<< HEAD
+        self.action_type = gripper_config.action_type
+
         self.eval_freq = 10 # evaluate every 10 episodes
-=======
-        self.action_type = gripper_config.action_type
->>>>>>> 8b1d2bce
         
         if env_config.env_type == 0:
             self.environment = RotationEnvironment(env_config, gripper_config, object_config)
@@ -219,14 +217,6 @@
 
             next_state, reward, done, truncated = self.environment_step(action_env)
 
-<<<<<<< HEAD
-            if self.environment.action_type == "velocity":
-                try:
-                    self.environment.step_gripper()
-                except (EnvironmentError , GripperError):
-                    continue
-=======
->>>>>>> 8b1d2bce
             
             if not truncated:
                 logging.info(f"Reward of this step:{reward}\n")
@@ -336,20 +326,7 @@
             env_start = time.time()
             next_state, reward, done, truncated = self.environment_step(action_env)
             env_end = time.time()
-<<<<<<< HEAD
-            logging.info(f"time to execute environment_step: {env_end-env_start}")
-            
-            if self.environment.action_type == "velocity":
-                # time between this being called each loop...
-                try:
-                    self.environment.step_gripper()
-                    logging.info(f"Time since step_gripper was last called: {time.time() - prev_time}")
-                    prev_time = time.time()
-                except (EnvironmentError , GripperError):
-                    continue
-=======
             logging.debug(f"time to execute environment_step: {env_end-env_start}")
->>>>>>> 8b1d2bce
 
             if not truncated:
                 logging.info(f"Reward of this step:{reward}\n")
