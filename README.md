--- conflicted
+++ resolved
@@ -23,11 +23,13 @@
 - [Contents](#contents)
 - [📋 Requirements](#-requirements)
 - [👩‍🏫 Getting Started](#-getting-started)
-- [� Usage](#-usage)
+- [📖 Usage](#-usage)
 - [⚙️ Hardware Setup](#️-hardware-setup)
   - [Magnetic Encoder Setup](#magnetic-encoder-setup)
   - [BOM](#bom)
   - [STL files](#stl-files)
+- [📈 Benchmarking Graphs](#-benchmarking-graphs)
+  - [Instructions](#instructions)
 - [📦 Package Structure](#-package-structure)
 
 ## 📋 Requirements
@@ -54,9 +56,32 @@
 The current setup uses Dynamixel XL-320 servo motors (4 for Two-Finger and 9 for Three-Finger Gripper), which are being controlled using a [U2D2](https://emanual.robotis.com/docs/en/parts/interface/u2d2/).
 Below is an example of the wiring setup for the three-fingered gripper. This is easily changed for other configurations, with a maximum of 4 daisy chains coming from the U2D2.
 
-<<<<<<< HEAD
-=======
-## Graphing
+<img src="https://github.com/UoA-CARES/Gripper-Code/assets/105029122/994e451f-8459-42e2-9aa7-c27b7d10af29" width="400" />
+
+### Magnetic Encoder Setup
+
+An AS5600 magnetic encoder can be used to get the object angle during training. 3D printed object valve suitable for using this encoder can be found in the STL files folder below.
+
+To set this up
+
+1. Connect the encoder with an arduino board. VCC - 3.3V; GND - GND; DIR - GND; SCL - SCL; SDA - SDA; (see wiring digram below)
+2. Upload magnetic_encoder_object.ino onto the Arduino.
+3. Check device name and modify the object_config file accordingly
+
+   <img src="https://github.com/UoA-CARES/Gripper-Code/assets/105029122/305bc589-e68e-4433-9fbd-919544614493" alt="wiring diagram for connecting an as5600 magnetic encoder to an Arduino Mega" width="400" />
+
+### BOM
+
+A list of items required to build the grippers can be found in [Grippers BOM](https://docs.google.com/spreadsheets/d/1GFGDXZwodSCUbbnDEK6e9giJs_8Xy-eVyAdYuDRv4Qk/edit#gid=1627805202).
+
+### STL files
+
+3D printed parts for both grippers can be found in [Two-Finger STL](https://drive.google.com/drive/folders/1AuBA8254ImEZFrz9au1Tdciz5qx39S2c?usp=share_link) and [Three-Finger STL](https://drive.google.com/drive/folders/1AuBA8254ImEZFrz9au1Tdciz5qx39S2c?usp=share_link).
+
+![Picture of a CAD assembly that shows a rig that is holding a three-fingered gripper with the fingers hanging down](https://user-images.githubusercontent.com/105029122/205157459-ef70f9fb-dcea-464a-af8a-14d66047497a.png)
+
+
+## 📈 Benchmarking Graphs
 The `graph_results.py` file contains utility functions for graphing benchmarking results. You can use it to visualise data from different files based on specific plot types. Here are the supported values for the `plot_type` parameter:
 
 - `reward`: Plots the data from the `reward.txt` file over a moving window of size 20.
@@ -88,35 +113,7 @@
 2. From the `scripts` directory, run the command `python3 graph_results.py --path folder_path --plot_type plot_type`.
 
 3. The resulting graph will be saved in the `graphs` folder located in the root directory.
-
-## Hardware Setup 
-The current setup uses Dynamixel XL-320 servo motors (4 for Two-Finger and 9 for Three-Finger Gripper), which are being controlled using a [U2D2](https://emanual.robotis.com/docs/en/parts/interface/u2d2/). 
-Below is an example of the wiring setup for the three-fingered gripper. This is easily changed for other configurations, with a maximum of 4 daisy chains coming from the U2D2. 
->>>>>>> ae71f0cc
-<img src="https://github.com/UoA-CARES/Gripper-Code/assets/105029122/994e451f-8459-42e2-9aa7-c27b7d10af29" width="400" />
-
-### Magnetic Encoder Setup
-
-An AS5600 magnetic encoder can be used to get the object angle during training. 3D printed object valve suitable for using this encoder can be found in the STL files folder below.
-
-To set this up
-
-1. Connect the encoder with an arduino board. VCC - 3.3V; GND - GND; DIR - GND; SCL - SCL; SDA - SDA; (see wiring digram below)
-2. Upload magnetic_encoder_object.ino onto the Arduino.
-3. Check device name and modify the object_config file accordingly
-
-   <img src="https://github.com/UoA-CARES/Gripper-Code/assets/105029122/305bc589-e68e-4433-9fbd-919544614493" alt="wiring diagram for connecting an as5600 magnetic encoder to an Arduino Mega" width="400" />
-
-### BOM
-
-A list of items required to build the grippers can be found in [Grippers BOM](https://docs.google.com/spreadsheets/d/1GFGDXZwodSCUbbnDEK6e9giJs_8Xy-eVyAdYuDRv4Qk/edit#gid=1627805202).
-
-### STL files
-
-3D printed parts for both grippers can be found in [Two-Finger STL](https://drive.google.com/drive/folders/1AuBA8254ImEZFrz9au1Tdciz5qx39S2c?usp=share_link) and [Three-Finger STL](https://drive.google.com/drive/folders/1AuBA8254ImEZFrz9au1Tdciz5qx39S2c?usp=share_link).
-
-![Picture of a CAD assembly that shows a rig that is holding a three-fingered gripper with the fingers hanging down](https://user-images.githubusercontent.com/105029122/205157459-ef70f9fb-dcea-464a-af8a-14d66047497a.png)
-
+   
 ## 📦 Package Structure
 
 ```
